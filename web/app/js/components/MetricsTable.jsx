import { displayName, friendlyTitle, metricToFormatter, numericSort } from './util/Utils.js';
import BaseTable from './BaseTable.jsx';
import ErrorModal from './ErrorModal.jsx';
import GrafanaLink from './GrafanaLink.jsx';
import Grid from '@material-ui/core/Grid';
import PropTypes from 'prop-types';
import React from 'react';
import SuccessRateMiniChart from './util/SuccessRateMiniChart.jsx';
import _cloneDeep from 'lodash/cloneDeep';
import _each from 'lodash/each';
import _get from 'lodash/get';
import _isEmpty from 'lodash/isEmpty';
import _isNil from 'lodash/isNil';
import { processedMetricsPropType } from './util/MetricUtils.jsx';
import { withContext } from './util/AppContext.jsx';

const tcpStatColumns = [
  {
    title: "Connections",
    dataIndex: "tcp.openConnections",
    isNumeric: true,
    render: d => metricToFormatter["NO_UNIT"](d.tcp.openConnections),
    sorter: (a, b) => numericSort(a.tcp.openConnections, b.tcp.openConnections)
  },
  {
    title: "Read Bytes / min",
    dataIndex: "tcp.readBytes",
    isNumeric: true,
    render: d => metricToFormatter["BYTES"](d.tcp.readBytes),
    sorter: (a, b) => numericSort(a.tcp.readBytes, b.tcp.readBytes)
  },
  {
    title: "Write Bytes / min",
    dataIndex: "tcp.writeBytes",
    isNumeric: true,
    render: d => metricToFormatter["BYTES"](d.tcp.writeBytes),
    sorter: (a, b) => numericSort(a.tcp.writeBytes, b.tcp.writeBytes)
  },
];

const httpStatColumns = [
  {
    title: "Success Rate",
    dataIndex: "successRate",
    isNumeric: true,
    render: d => <SuccessRateMiniChart sr={d.successRate} />,
    sorter: (a, b) => numericSort(a.successRate, b.successRate)
  },
  {
    title: "RPS",
    dataIndex: "requestRate",
    isNumeric: true,
    render: d => metricToFormatter["NO_UNIT"](d.requestRate),
    sorter: (a, b) => numericSort(a.requestRate, b.requestRate)
  },
  {
    title: "P50 Latency",
    dataIndex: "P50",
    isNumeric: true,
    render: d => metricToFormatter["LATENCY"](d.P50),
    sorter: (a, b) => numericSort(a.P50, b.P50)
  },
  {
    title: "P95 Latency",
    dataIndex: "P95",
    isNumeric: true,
    render: d => metricToFormatter["LATENCY"](d.P95),
    sorter: (a, b) => numericSort(a.P95, b.P95)
  },
  {
    title: "P99 Latency",
    dataIndex: "P99",
    isNumeric: true,
    render: d => metricToFormatter["LATENCY"](d.P99),
    sorter: (a, b) => numericSort(a.P99, b.P99)
  },
  {
    title: "TLS",
    dataIndex: "tlsRequestPercent",
    isNumeric: true,
    render: d => _isNil(d.tlsRequestPercent) || d.tlsRequestPercent.get() === -1 ? "---" : d.tlsRequestPercent.prettyRate(),
    sorter: (a, b) => numericSort(
      a.tlsRequestPercent ? a.tlsRequestPercent.get() : -1,
      b.tlsRequestPercent ? b.tlsRequestPercent.get() : -1)
  },
];

const columnDefinitions = (resource, showNamespaceColumn, PrefixedLink, isTcpTable) => {
  let isAuthorityTable = resource === "authority";
  let isMultiResourceTable = resource === "multi_resource";
  let getResourceDisplayName =  isMultiResourceTable ? displayName : d => d.name;

  let nsColumn = [
    {
      title: "Namespace",
      dataIndex: "namespace",
      filter: d => d.namespace,
      isNumeric: false,
      render: d => !d.namespace ? "---" : <PrefixedLink to={"/namespaces/" + d.namespace}>{d.namespace}</PrefixedLink>,
      sorter: (a, b) => (a.namespace || "").localeCompare(b.namespace)
    }
  ];

  let meshedColumn = {
    title: "Meshed",
    dataIndex: "pods.totalPods",
    isNumeric: true,
    render: d => !d.pods ? null : d.pods.meshedPods + "/" + d.pods.totalPods,
    sorter: (a, b) => numericSort(a.pods.totalPods, b.pods.totalPods)
  };

<<<<<<< HEAD
  let columns = [
    {
      title: isMultiResourceTable ? "Resource" : friendlyTitle(resource).singular,
      dataIndex: "name",
      isNumeric: false,
      filter: d => d.name,
      render: d => {
        let nameContents;
        if (resource === "namespace") {
          nameContents = <PrefixedLink to={"/namespaces/" + d.name}>{d.name}</PrefixedLink>;
        } else if (!d.added || isAuthorityTable) {
          nameContents = getResourceDisplayName(d);
        } else {
          nameContents = (
            <PrefixedLink to={"/namespaces/" + d.namespace + "/" + d.type + "s/" + d.name}>
              {getResourceDisplayName(d)}
            </PrefixedLink>
          );
        }
        return (
          <Grid container alignItems="center" spacing={8}>
            <Grid item>{nameContents}</Grid>
            { _isEmpty(d.errors) ? null :
            <Grid item><ErrorModal errors={d.errors} resourceName={d.name} resourceType={d.type} /></Grid>}
          </Grid>
        );
      },
      sorter: (a, b) => (getResourceDisplayName(a) || "").localeCompare(getResourceDisplayName(b))
    },
    {
      title: "Success Rate",
      dataIndex: "successRate",
      isNumeric: true,
      render: d => <SuccessRateMiniChart sr={d.successRate} />,
      sorter: (a, b) => numericSort(a.successRate, b.successRate)
    },
    {
      title: "RPS",
      dataIndex: "requestRate",
      isNumeric: true,
      render: d => metricToFormatter["NO_UNIT"](d.requestRate),
      sorter: (a, b) => numericSort(a.requestRate, b.requestRate)
    },
    {
      title: "P50 Latency",
      dataIndex: "P50",
      isNumeric: true,
      render: d => metricToFormatter["LATENCY"](d.P50),
      sorter: (a, b) => numericSort(a.P50, b.P50)
    },
    {
      title: "P95 Latency",
      dataIndex: "P95",
      isNumeric: true,
      render: d => metricToFormatter["LATENCY"](d.P95),
      sorter: (a, b) => numericSort(a.P95, b.P95)
    },
    {
      title: "P99 Latency",
      dataIndex: "P99",
      isNumeric: true,
      render: d => metricToFormatter["LATENCY"](d.P99),
      sorter: (a, b) => numericSort(a.P99, b.P99)
    },
    {
      title: "TLS",
      dataIndex: "tlsRequestPercent",
      isNumeric: true,
      render: d => _isNil(d.tlsRequestPercent) || d.tlsRequestPercent.get() === -1 ? "---" : d.tlsRequestPercent.prettyRate(),
      sorter: (a, b) => numericSort(
        a.tlsRequestPercent ? a.tlsRequestPercent.get() : -1,
        b.tlsRequestPercent ? b.tlsRequestPercent.get() : -1)
    },
    {
      title: "Grafana",
      key: "grafanaDashboard",
      isNumeric: true,
      render: row => {
        if (!isAuthorityTable && (!row.added || _get(row, "pods.totalPods") === "0") ) {
          return null;
        }

        return (
          <GrafanaLink
            name={row.name}
            namespace={row.namespace}
            resource={row.type}
            PrefixedLink={PrefixedLink} />
        );
=======
  let grafanaColumn = {
    title: "Grafana",
    key: "grafanaDashboard",
    isNumeric: true,
    render: row => {
      if (!isAuthorityTable && (!row.added || _get(row, "pods.totalPods") === "0") ) {
        return null;
>>>>>>> 9f748d2d
      }

      return (
        <GrafanaLink
          name={row.name}
          namespace={row.namespace}
          resource={row.type}
          PrefixedLink={PrefixedLink} />
      );
    }
  };

  let nameColumn = {
    title: isMultiResourceTable ? "Resource" : friendlyTitle(resource).singular,
    dataIndex: "name",
    isNumeric: false,
    render: d => {
      let nameContents;
      if (resource === "namespace") {
        nameContents = <PrefixedLink to={"/namespaces/" + d.name}>{d.name}</PrefixedLink>;
      } else if (!d.added || isAuthorityTable) {
        nameContents = getResourceDisplayName(d);
      } else {
        nameContents = (
          <PrefixedLink to={"/namespaces/" + d.namespace + "/" + d.type + "s/" + d.name}>
            {getResourceDisplayName(d)}
          </PrefixedLink>
        );
      }
      return (
        <Grid container alignItems="center" spacing={8}>
          <Grid item>{nameContents}</Grid>
          { _isEmpty(d.errors) ? null :
          <Grid item><ErrorModal errors={d.errors} resourceName={d.name} resourceType={d.type} /></Grid>}
        </Grid>
      );
    },
    sorter: (a, b) => (getResourceDisplayName(a) || "").localeCompare(getResourceDisplayName(b))
  };

  let columns = [nameColumn];
  if (isTcpTable) {
    columns = columns.concat(tcpStatColumns);
  } else {
    columns = columns.concat(httpStatColumns);
    columns = columns.concat(grafanaColumn);
  }

  // don't add the meshed column on a Authority MetricsTable
  if (!isAuthorityTable) {
    columns.splice(1, 0, meshedColumn);
  }

  if (!showNamespaceColumn) {
    return columns;
  } else {
    return nsColumn.concat(columns);
  }
};


const preprocessMetrics = metrics => {
  let tableData = _cloneDeep(metrics);

  _each(tableData, datum => {
    _each(datum.latency, (value, quantile) => {
      datum[quantile] = value;
    });
  });

  return tableData;
};

class MetricsTable extends React.Component {
  static propTypes = {
    api: PropTypes.shape({
      PrefixedLink: PropTypes.func.isRequired,
    }).isRequired,
    isTcpTable: PropTypes.bool,
    metrics: PropTypes.arrayOf(processedMetricsPropType),
    resource: PropTypes.string.isRequired,
    showNamespaceColumn: PropTypes.bool,
<<<<<<< HEAD
    title: PropTypes.string
=======
>>>>>>> 9f748d2d
  };

  static defaultProps = {
    showNamespaceColumn: true,
<<<<<<< HEAD
    title: "",
=======
    isTcpTable: false,
>>>>>>> 9f748d2d
    metrics: []
  };

  render() {
<<<<<<< HEAD
    const {  metrics, resource, showNamespaceColumn, title, api } = this.props;
=======
    const {  metrics, resource, showNamespaceColumn, api, isTcpTable } = this.props;
>>>>>>> 9f748d2d

    let showNsColumn = resource === "namespace" ? false : showNamespaceColumn;

    let columns = columnDefinitions(resource, showNsColumn, api.PrefixedLink, isTcpTable);
    let rows = preprocessMetrics(metrics);
    return (
      <BaseTable
        enableFilter={true}
        tableRows={rows}
        tableColumns={columns}
        tableClassName="metric-table"
        title={title}
        defaultOrderBy="name"
        padding="dense" />
    );
  }
}

export default withContext(MetricsTable);<|MERGE_RESOLUTION|>--- conflicted
+++ resolved
@@ -109,97 +109,6 @@
     sorter: (a, b) => numericSort(a.pods.totalPods, b.pods.totalPods)
   };
 
-<<<<<<< HEAD
-  let columns = [
-    {
-      title: isMultiResourceTable ? "Resource" : friendlyTitle(resource).singular,
-      dataIndex: "name",
-      isNumeric: false,
-      filter: d => d.name,
-      render: d => {
-        let nameContents;
-        if (resource === "namespace") {
-          nameContents = <PrefixedLink to={"/namespaces/" + d.name}>{d.name}</PrefixedLink>;
-        } else if (!d.added || isAuthorityTable) {
-          nameContents = getResourceDisplayName(d);
-        } else {
-          nameContents = (
-            <PrefixedLink to={"/namespaces/" + d.namespace + "/" + d.type + "s/" + d.name}>
-              {getResourceDisplayName(d)}
-            </PrefixedLink>
-          );
-        }
-        return (
-          <Grid container alignItems="center" spacing={8}>
-            <Grid item>{nameContents}</Grid>
-            { _isEmpty(d.errors) ? null :
-            <Grid item><ErrorModal errors={d.errors} resourceName={d.name} resourceType={d.type} /></Grid>}
-          </Grid>
-        );
-      },
-      sorter: (a, b) => (getResourceDisplayName(a) || "").localeCompare(getResourceDisplayName(b))
-    },
-    {
-      title: "Success Rate",
-      dataIndex: "successRate",
-      isNumeric: true,
-      render: d => <SuccessRateMiniChart sr={d.successRate} />,
-      sorter: (a, b) => numericSort(a.successRate, b.successRate)
-    },
-    {
-      title: "RPS",
-      dataIndex: "requestRate",
-      isNumeric: true,
-      render: d => metricToFormatter["NO_UNIT"](d.requestRate),
-      sorter: (a, b) => numericSort(a.requestRate, b.requestRate)
-    },
-    {
-      title: "P50 Latency",
-      dataIndex: "P50",
-      isNumeric: true,
-      render: d => metricToFormatter["LATENCY"](d.P50),
-      sorter: (a, b) => numericSort(a.P50, b.P50)
-    },
-    {
-      title: "P95 Latency",
-      dataIndex: "P95",
-      isNumeric: true,
-      render: d => metricToFormatter["LATENCY"](d.P95),
-      sorter: (a, b) => numericSort(a.P95, b.P95)
-    },
-    {
-      title: "P99 Latency",
-      dataIndex: "P99",
-      isNumeric: true,
-      render: d => metricToFormatter["LATENCY"](d.P99),
-      sorter: (a, b) => numericSort(a.P99, b.P99)
-    },
-    {
-      title: "TLS",
-      dataIndex: "tlsRequestPercent",
-      isNumeric: true,
-      render: d => _isNil(d.tlsRequestPercent) || d.tlsRequestPercent.get() === -1 ? "---" : d.tlsRequestPercent.prettyRate(),
-      sorter: (a, b) => numericSort(
-        a.tlsRequestPercent ? a.tlsRequestPercent.get() : -1,
-        b.tlsRequestPercent ? b.tlsRequestPercent.get() : -1)
-    },
-    {
-      title: "Grafana",
-      key: "grafanaDashboard",
-      isNumeric: true,
-      render: row => {
-        if (!isAuthorityTable && (!row.added || _get(row, "pods.totalPods") === "0") ) {
-          return null;
-        }
-
-        return (
-          <GrafanaLink
-            name={row.name}
-            namespace={row.namespace}
-            resource={row.type}
-            PrefixedLink={PrefixedLink} />
-        );
-=======
   let grafanaColumn = {
     title: "Grafana",
     key: "grafanaDashboard",
@@ -207,7 +116,6 @@
     render: row => {
       if (!isAuthorityTable && (!row.added || _get(row, "pods.totalPods") === "0") ) {
         return null;
->>>>>>> 9f748d2d
       }
 
       return (
@@ -224,6 +132,7 @@
     title: isMultiResourceTable ? "Resource" : friendlyTitle(resource).singular,
     dataIndex: "name",
     isNumeric: false,
+    filter: d => d.name,
     render: d => {
       let nameContents;
       if (resource === "namespace") {
@@ -290,28 +199,18 @@
     metrics: PropTypes.arrayOf(processedMetricsPropType),
     resource: PropTypes.string.isRequired,
     showNamespaceColumn: PropTypes.bool,
-<<<<<<< HEAD
     title: PropTypes.string
-=======
->>>>>>> 9f748d2d
   };
 
   static defaultProps = {
     showNamespaceColumn: true,
-<<<<<<< HEAD
     title: "",
-=======
     isTcpTable: false,
->>>>>>> 9f748d2d
     metrics: []
   };
 
   render() {
-<<<<<<< HEAD
-    const {  metrics, resource, showNamespaceColumn, title, api } = this.props;
-=======
-    const {  metrics, resource, showNamespaceColumn, api, isTcpTable } = this.props;
->>>>>>> 9f748d2d
+    const {  metrics, resource, showNamespaceColumn, title, api, isTcpTable } = this.props;
 
     let showNsColumn = resource === "namespace" ? false : showNamespaceColumn;
 
