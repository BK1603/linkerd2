--- conflicted
+++ resolved
@@ -7,13 +7,7 @@
 	proxyNet "github.com/linkerd/linkerd2-proxy-api/go/net"
 	sp "github.com/linkerd/linkerd2/controller/gen/apis/serviceprofile/v1alpha1"
 	"github.com/linkerd/linkerd2/pkg/addr"
-<<<<<<< HEAD
-	"google.golang.org/grpc"
-	"google.golang.org/grpc/test/bufconn"
-	v1 "k8s.io/api/core/v1"
-=======
 	"k8s.io/api/core/v1"
->>>>>>> 8384f1eb
 	metav1 "k8s.io/apimachinery/pkg/apis/meta/v1"
 )
 
@@ -129,46 +123,4 @@
 			},
 		},
 	}
-<<<<<<< HEAD
-}
-
-// InitFakeDiscoveryServer takes a Kubernetes API client and returns a fake
-// discovery API client, gRPC Server, and gRPC client connection.
-// The caller is responsible for calling Server.GracefulStop() and
-// ClientConn.Close().
-func InitFakeDiscoveryServer(t *testing.T, k8sAPI *k8s.API) (discovery.DiscoveryClient, *grpc.Server, *grpc.ClientConn) {
-	k8sAPI, err := k8s.NewFakeAPI("")
-	if err != nil {
-		t.Fatalf("NewFakeAPI returned an error: %s", err)
-	}
-	k8sAPI.Sync()
-
-	lis := bufconn.Listen(1024 * 1024)
-	gRPCServer, err := NewServer(
-		"fake-addr", "", "controller-ns",
-		false, false, k8sAPI, nil,
-	)
-	if err != nil {
-		t.Fatalf("Unexpected error: %s", err)
-	}
-	go func() { gRPCServer.Serve(lis) }()
-
-	proxyAPIConn, err := grpc.Dial(
-		"fake-buf-addr",
-		grpc.WithDialer(
-			func(string, time.Duration) (net.Conn, error) {
-				return lis.Dial()
-			},
-		),
-		grpc.WithInsecure(),
-	)
-	if err != nil {
-		t.Fatalf("Unexpected error: %s", err)
-	}
-
-	discoveryClient := discovery.NewDiscoveryClient(proxyAPIConn)
-
-	return discoveryClient, gRPCServer, proxyAPIConn
-=======
->>>>>>> 8384f1eb
 }