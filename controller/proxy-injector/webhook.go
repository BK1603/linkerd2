package injector

import (
	"encoding/json"
	"fmt"
	"io/ioutil"
	"strings"

	"github.com/linkerd/linkerd2/pkg/healthcheck"
	k8sPkg "github.com/linkerd/linkerd2/pkg/k8s"
	log "github.com/sirupsen/logrus"
	admissionv1beta1 "k8s.io/api/admission/v1beta1"
	appsv1 "k8s.io/api/apps/v1"
	corev1 "k8s.io/api/core/v1"
	metav1 "k8s.io/apimachinery/pkg/apis/meta/v1"
	"k8s.io/apimachinery/pkg/runtime"
	"k8s.io/apimachinery/pkg/runtime/serializer"
	"k8s.io/client-go/kubernetes"
	"sigs.k8s.io/yaml"
)

const (
	envVarKeyProxyTLSPodIdentity        = "LINKERD2_PROXY_TLS_LOCAL_IDENTITY"
	envVarKeyProxyTLSControllerIdentity = "LINKERD2_PROXY_TLS_CONTROLLER_IDENTITY"
	envVarKeyProxyID                    = "LINKERD2_PROXY_ID"
)

// Webhook is a Kubernetes mutating admission webhook that mutates pods admission
// requests by injecting sidecar container spec into the pod spec during pod
// creation.
type Webhook struct {
	client              kubernetes.Interface
	deserializer        runtime.Decoder
	controllerNamespace string
	resources           *WebhookResources
	noInitContainer     bool
	//volumeSpecc
}

// NewWebhook returns a new instance of Webhook.
func NewWebhook(client kubernetes.Interface, resources *WebhookResources, controllerNamespace string, noInitContainer bool) (*Webhook, error) {
	var (
		scheme = runtime.NewScheme()
		codecs = serializer.NewCodecFactory(scheme)
	)

	return &Webhook{
		client:              client,
		deserializer:        codecs.UniversalDeserializer(),
		controllerNamespace: controllerNamespace,
		resources:           resources,
		noInitContainer:     noInitContainer,
	}, nil
}

// Mutate changes the given pod spec by injecting the proxy sidecar container
// into the spec. The admission review object returns contains the original
// request and the response with the mutated pod spec.
func (w *Webhook) Mutate(data []byte) *admissionv1beta1.AdmissionReview {
	admissionReview, err := w.decode(data)
	if err != nil {
		log.Error("failed to decode data. Reason: ", err)
		admissionReview.Response = &admissionv1beta1.AdmissionResponse{
			UID:     admissionReview.Request.UID,
			Allowed: false,
			Result: &metav1.Status{
				Message: err.Error(),
			},
		}
		return admissionReview
	}
	log.Infof("received admission review request %s", admissionReview.Request.UID)
	log.Debugf("admission request: %+v", admissionReview.Request)

	admissionResponse, err := w.inject(admissionReview.Request)
	if err != nil {
		log.Error("failed to inject sidecar. Reason: ", err)
		admissionReview.Response = &admissionv1beta1.AdmissionResponse{
			UID:     admissionReview.Request.UID,
			Allowed: false,
			Result: &metav1.Status{
				Message: err.Error(),
			},
		}
		return admissionReview
	}
	admissionReview.Response = admissionResponse

	if len(admissionResponse.Patch) > 0 {
		log.Infof("patch generated: %s", admissionResponse.Patch)
	}
	log.Info("done")

	return admissionReview
}

func (w *Webhook) decode(data []byte) (*admissionv1beta1.AdmissionReview, error) {
	var admissionReview admissionv1beta1.AdmissionReview
	err := yaml.Unmarshal(data, &admissionReview)
	return &admissionReview, err
}

func (w *Webhook) inject(request *admissionv1beta1.AdmissionRequest) (*admissionv1beta1.AdmissionResponse, error) {
	var deployment appsv1.Deployment
	if err := yaml.Unmarshal(request.Object.Raw, &deployment); err != nil {
		return nil, err
	}
	log.Infof("working on %s/%s %s..", request.Kind.Version, strings.ToLower(request.Kind.Kind), deployment.ObjectMeta.Name)

	ns := request.Namespace
	if ns == "" {
		ns = corev1.NamespaceDefault
	}
	log.Infof("resource namespace: %s", ns)

	inject, err := w.shouldInject(ns, &deployment)
	if err != nil {
		return nil, err
	}

	if !inject {
		log.Infof("skipping deployment %s", deployment.GetName())
		return &admissionv1beta1.AdmissionResponse{
			UID:     request.UID,
			Allowed: true,
		}, nil
	}

	id := k8sPkg.TLSIdentity{
		Name:                deployment.ObjectMeta.Name,
		Kind:                strings.ToLower(request.Kind.Kind),
		Namespace:           ns,
		ControllerNamespace: w.controllerNamespace,
	}.ToDNSName()

	proxy, proxyInit, err := w.containersSpec(id)
	if err != nil {
		return nil, err
	}
	log.Infof("proxy image: %s", proxy.Image)
	log.Infof("proxy-init image: %s", proxyInit.Image)
	log.Debugf("proxy container: %+v", proxy)
	log.Debugf("init container: %+v", proxyInit)

	patch := NewPatch()
	patch.addContainer(proxy)

	if !w.noInitContainer {
		if len(deployment.Spec.Template.Spec.InitContainers) == 0 {
			patch.addInitContainerRoot()
		}
		patch.addInitContainer(proxyInit)
	}

<<<<<<< HEAD
	// if w.tlsEnabled {
	// 	caBundle, tlsSecrets, err := w.volumesSpec(identity)
	// 	if err != nil {
	// 		return nil, err
	// 	}
	// 	log.Debugf("ca bundle volume: %+v", caBundle)
	// 	log.Debugf("tls secrets volume: %+v", tlsSecrets)
	//
	// 	if len(deployment.Spec.Template.Spec.Volumes) == 0 {
	// 		patch.addVolumeRoot()
	// 	}
	// 	patch.addVolume(caBundle)
	// 	patch.addVolume(tlsSecrets)
	// 	patch.addPodAnnotations(map[string]string{
	// 		k8sPkg.IdentityModeAnnotation: k8sPkg.IdentityModeOptional,
	// 	})
	// } else {
	patch.addPodAnnotations(map[string]string{
		k8sPkg.IdentityModeAnnotation: k8sPkg.IdentityModeDisabled,
	})
	// }
=======
	if deployment.Spec.Template.Annotations == nil {
		deployment.Spec.Template.Annotations = map[string]string{}
	}
	if w.tlsEnabled {
		caBundle, tlsSecrets, err := w.volumesSpec(identity)
		if err != nil {
			return nil, err
		}
		log.Debugf("ca bundle volume: %+v", caBundle)
		log.Debugf("tls secrets volume: %+v", tlsSecrets)

		if len(deployment.Spec.Template.Spec.Volumes) == 0 {
			patch.addVolumeRoot()
		}
		patch.addVolume(caBundle)
		patch.addVolume(tlsSecrets)
		deployment.Spec.Template.Annotations[k8sPkg.IdentityModeAnnotation] = k8sPkg.IdentityModeOptional
	} else {
		deployment.Spec.Template.Annotations[k8sPkg.IdentityModeAnnotation] = k8sPkg.IdentityModeDisabled
	}
>>>>>>> 84d4df38

	if deployment.Spec.Template.Labels == nil {
		deployment.Spec.Template.Labels = map[string]string{}
	}

	deployment.Spec.Template.Labels[k8sPkg.ControllerNSLabel] = w.controllerNamespace
	deployment.Spec.Template.Labels[k8sPkg.ProxyDeploymentLabel] = deployment.ObjectMeta.Name
	patch.addPodLabels(deployment.Spec.Template.Labels)

	if deployment.Labels == nil {
		deployment.Labels = map[string]string{}
	}

	deployment.Labels[k8sPkg.ControllerNSLabel] = w.controllerNamespace
	deployment.Labels[k8sPkg.ProxyDeploymentLabel] = deployment.ObjectMeta.Name
	patch.addDeploymentLabels(deployment.Labels)

	image := strings.Split(proxy.Image, ":")
	var imageTag string

	if len(image) < 2 {
		imageTag = "latest"
	} else {
		imageTag = image[1]
	}

	deployment.Spec.Template.Annotations[k8sPkg.CreatedByAnnotation] = fmt.Sprintf("linkerd/proxy-injector %s", imageTag)
	deployment.Spec.Template.Annotations[k8sPkg.ProxyVersionAnnotation] = imageTag
	patch.addPodAnnotations(deployment.Spec.Template.Annotations)

	patchJSON, err := json.Marshal(patch.patchOps)
	if err != nil {
		return nil, err
	}

	patchType := admissionv1beta1.PatchTypeJSONPatch
	admissionResponse := &admissionv1beta1.AdmissionResponse{
		UID:       request.UID,
		Allowed:   true,
		Patch:     patchJSON,
		PatchType: &patchType,
	}

	return admissionResponse, nil
}

// shouldInject determines whether or not the given deployment should be
// injected. A deployment should be injected if it does not already contain
// any known sidecars, and:
// - the deployment's namespace has the linkerd.io/inject annotation set to
//   "enabled", and the deployment's pod spec does not have the
//   linkerd.io/inject annotation set to "disabled"; or
// - the deployment's pod spec has the linkerd.io/inject annotation set to
//   "enabled"
func (w *Webhook) shouldInject(ns string, deployment *appsv1.Deployment) (bool, error) {
	if healthcheck.HasExistingSidecars(&deployment.Spec.Template.Spec) {
		return false, nil
	}

	namespace, err := w.client.CoreV1().Namespaces().Get(ns, metav1.GetOptions{})
	if err != nil {
		return false, err
	}

	nsAnnotation := namespace.GetAnnotations()[k8sPkg.ProxyInjectAnnotation]
	podAnnotation := deployment.Spec.Template.GetAnnotations()[k8sPkg.ProxyInjectAnnotation]

	if nsAnnotation == k8sPkg.ProxyInjectEnabled && podAnnotation != k8sPkg.ProxyInjectDisabled {
		return true, nil
	}

	return podAnnotation == k8sPkg.ProxyInjectEnabled, nil
}

func (w *Webhook) containersSpec(identity string) (*corev1.Container, *corev1.Container, error) {
	proxySpec, err := ioutil.ReadFile(w.resources.FileProxySpec)
	if err != nil {
		return nil, nil, err
	}

	var proxy corev1.Container
	if err := yaml.Unmarshal(proxySpec, &proxy); err != nil {
		return nil, nil, err
	}

	for index, env := range proxy.Env {
		if env.Name == envVarKeyProxyID {
			proxy.Env[index].Value = identity
		}
	}

	proxyInitSpec, err := ioutil.ReadFile(w.resources.FileProxyInitSpec)
	if err != nil {
		return nil, nil, err
	}

	var proxyInit corev1.Container
	if err := yaml.Unmarshal(proxyInitSpec, &proxyInit); err != nil {
		return nil, nil, err
	}

	return &proxy, &proxyInit, nil
}

// WebhookResources contain paths to all the needed file resources.
type WebhookResources struct {
	// FileProxySpec is the path to the proxy spec.
	FileProxySpec string

	// FileProxyInitSpec is the path to the proxy-init spec.
	FileProxyInitSpec string
}<|MERGE_RESOLUTION|>--- conflicted
+++ resolved
@@ -152,50 +152,10 @@
 		patch.addInitContainer(proxyInit)
 	}
 
-<<<<<<< HEAD
-	// if w.tlsEnabled {
-	// 	caBundle, tlsSecrets, err := w.volumesSpec(identity)
-	// 	if err != nil {
-	// 		return nil, err
-	// 	}
-	// 	log.Debugf("ca bundle volume: %+v", caBundle)
-	// 	log.Debugf("tls secrets volume: %+v", tlsSecrets)
-	//
-	// 	if len(deployment.Spec.Template.Spec.Volumes) == 0 {
-	// 		patch.addVolumeRoot()
-	// 	}
-	// 	patch.addVolume(caBundle)
-	// 	patch.addVolume(tlsSecrets)
-	// 	patch.addPodAnnotations(map[string]string{
-	// 		k8sPkg.IdentityModeAnnotation: k8sPkg.IdentityModeOptional,
-	// 	})
-	// } else {
-	patch.addPodAnnotations(map[string]string{
-		k8sPkg.IdentityModeAnnotation: k8sPkg.IdentityModeDisabled,
-	})
-	// }
-=======
 	if deployment.Spec.Template.Annotations == nil {
 		deployment.Spec.Template.Annotations = map[string]string{}
 	}
-	if w.tlsEnabled {
-		caBundle, tlsSecrets, err := w.volumesSpec(identity)
-		if err != nil {
-			return nil, err
-		}
-		log.Debugf("ca bundle volume: %+v", caBundle)
-		log.Debugf("tls secrets volume: %+v", tlsSecrets)
-
-		if len(deployment.Spec.Template.Spec.Volumes) == 0 {
-			patch.addVolumeRoot()
-		}
-		patch.addVolume(caBundle)
-		patch.addVolume(tlsSecrets)
-		deployment.Spec.Template.Annotations[k8sPkg.IdentityModeAnnotation] = k8sPkg.IdentityModeOptional
-	} else {
-		deployment.Spec.Template.Annotations[k8sPkg.IdentityModeAnnotation] = k8sPkg.IdentityModeDisabled
-	}
->>>>>>> 84d4df38
+	deployment.Spec.Template.Annotations[k8sPkg.IdentityModeAnnotation] = k8sPkg.IdentityModeDisabled
 
 	if deployment.Spec.Template.Labels == nil {
 		deployment.Spec.Template.Labels = map[string]string{}
