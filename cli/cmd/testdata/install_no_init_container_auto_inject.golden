---
kind: Namespace
apiVersion: v1
metadata:
  name: linkerd
  annotations:
    linkerd.io/inject: disabled
---
###
### Identity Controller Service
###
---
kind: ServiceAccount
apiVersion: v1
metadata:
  name: linkerd-identity
  namespace: linkerd
---
kind: ClusterRole
apiVersion: rbac.authorization.k8s.io/v1beta1
metadata:
  name: linkerd-linkerd-identity
rules:
- apiGroups: ["extensions", "authentication"]
  resources: ["tokenreview"]
  verbs: ["create"]
---
kind: ClusterRoleBinding
apiVersion: rbac.authorization.k8s.io/v1beta1
metadata:
  name: linkerd-linkerd-identity
roleRef:
  apiGroup: rbac.authorization.k8s.io
  kind: ClusterRole
  name: linkerd-linkerd-identity
subjects:
- kind: ServiceAccount
  name: linkerd-identity
  namespace: linkerd
---
kind: Service
apiVersion: v1
metadata:
  name: linkerd-identity
  namespace: linkerd
  labels:
    linkerd.io/control-plane-component: identity
  annotations:
    linkerd.io/created-by: linkerd/cli dev-undefined
spec:
  type: ClusterIP
  selector:
    linkerd.io/control-plane-component: identity
  ports:
  - name: grpc
    port: 8080
    targetPort: 8080
---
kind: ConfigMap
apiVersion: v1
metadata:
  name: linkerd-identity-trust-anchors
  namespace: linkerd
  labels:
    linkerd.io/control-plane-component: identity
  annotations:
    linkerd.io/created-by: linkerd/cli dev-undefined
data:
  trust-anchors.pem: |-
    zyx
---
kind: Secret
apiVersion: v1
metadata:
  name: linkerd-identity-issuer
  namespace: linkerd
  labels:
    linkerd.io/control-plane-component: identity
  annotations:
    linkerd.io/created-by: linkerd/cli dev-undefined
    linkerd.io/identity-issuer-expiry: 2030-02-12T00:00:00Z
data:
  crt.pem: ZGVm
  key.pem: YWJj
---
apiVersion: extensions/v1beta1
kind: Deployment
metadata:
  annotations:
    linkerd.io/created-by: linkerd/cli dev-undefined
  creationTimestamp: null
  labels:
    linkerd.io/control-plane-component: identity
  name: linkerd-identity
  namespace: linkerd
spec:
  strategy: {}
  template:
    metadata:
      annotations:
        linkerd.io/created-by: linkerd/cli dev-undefined
        linkerd.io/identity-mode: default
        linkerd.io/proxy-version: dev-undefined
      creationTimestamp: null
      labels:
        linkerd.io/control-plane-component: identity
        linkerd.io/control-plane-ns: linkerd
        linkerd.io/proxy-deployment: linkerd-identity
    spec:
      containers:
      - args:
        - identity
        - -addr=:8080
        - -admin-addr=:9990
        - -log-level=info
        - -controller-namespace=linkerd
        - -trust-domain=cluster.local
        - -trust-anchors=/var/run/linkerd/identity/trust-anchors/trust-anchors.pem
        - -issuer=/var/run/linkerd/identity/issuer
        - -issuance-lifetime=
        image: gcr.io/linkerd-io/controller:dev-undefined
        imagePullPolicy: IfNotPresent
        livenessProbe:
          httpGet:
            path: /ping
            port: 9990
          initialDelaySeconds: 10
        name: identity
        ports:
        - containerPort: 8080
          name: grpc
        - containerPort: 9990
          name: admin-http
        readinessProbe:
          failureThreshold: 7
          httpGet:
            path: /ready
            port: 9990
        resources: {}
        securityContext:
          runAsUser: 2103
        volumeMounts:
        - mountPath: /var/run/linkerd/identity/trust-anchors
          name: identity-trust-anchors
        - mountPath: /var/run/linkerd/identity/issuer
          name: identity-issuer
      - args:
        - identity-client
        - -addr=localhost:8080
        - -log-level=DEBUG
        - -name=linkerd-identity.linkerd.serviceaccount.identity.linkerd.cluster.local
        - -trust-anchors=/var/run/linkerd/identity/trust-anchors/trust-anchors.pem
        - -dir=/var/run/linkerd/identity/end-entity
        - -token=/var/run/secrets/kubernetes.io/serviceaccount/token
        image: gcr.io/linkerd-io/controller:dev-undefined
        imagePullPolicy: IfNotPresent
        livenessProbe:
          httpGet:
            path: /ping
            port: 9990
          initialDelaySeconds: 10
        name: identity-client
        ports:
        - containerPort: 8080
          name: grpc
        - containerPort: 9990
          name: admin-http
        readinessProbe:
          failureThreshold: 7
          httpGet:
            path: /ready
            port: 9990
        resources: {}
        securityContext:
          runAsUser: 2103
        volumeMounts:
        - mountPath: /var/run/linkerd/identity/trust-anchors
          name: identity-trust-anchors
        - mountPath: /var/run/linkerd/identity/end-entity
          name: identity-end-entity
      - env:
        - name: LINKERD2_PROXY_LOG
          value: warn,linkerd2_proxy=info
        - name: LINKERD2_PROXY_CONTROL_URL
          value: tcp://linkerd-destination.linkerd.svc.cluster.local:8086
        - name: LINKERD2_PROXY_CONTROL_LISTENER
          value: tcp://0.0.0.0:4190
        - name: LINKERD2_PROXY_METRICS_LISTENER
          value: tcp://0.0.0.0:4191
        - name: LINKERD2_PROXY_OUTBOUND_LISTENER
          value: tcp://127.0.0.1:4140
        - name: LINKERD2_PROXY_INBOUND_LISTENER
          value: tcp://0.0.0.0:4143
        - name: LINKERD2_PROXY_DESTINATION_PROFILE_SUFFIXES
          value: .
        - name: K8S_NS
          valueFrom:
            fieldRef:
              fieldPath: metadata.namespace
        - name: LINKERD2_PROXY_INBOUND_ACCEPT_KEEPALIVE
          value: 10000ms
        - name: LINKERD2_PROXY_OUTBOUND_CONNECT_KEEPALIVE
          value: 10000ms
        - name: LINKERD2_PROXY_ID
          value: linkerd-identity.deployment.$(K8S_NS).linkerd-managed.linkerd.svc.cluster.local
        image: gcr.io/linkerd-io/proxy:dev-undefined
        imagePullPolicy: IfNotPresent
        livenessProbe:
          httpGet:
            path: /metrics
            port: 4191
          initialDelaySeconds: 10
        name: linkerd-proxy
        ports:
        - containerPort: 4143
          name: linkerd-proxy
        - containerPort: 4191
          name: linkerd-metrics
        readinessProbe:
          httpGet:
            path: /metrics
            port: 4191
          initialDelaySeconds: 10
        resources: {}
        securityContext:
          runAsUser: 2102
        terminationMessagePolicy: FallbackToLogsOnError
      serviceAccountName: linkerd-identity
      volumes:
      - configMap:
          name: linkerd-identity-trust-anchors
        name: identity-trust-anchors
      - name: identity-issuer
        secret:
          secretName: linkerd-identity-issuer
status: {}
---
###
### General Controller Services: destination, public-api, tap
###
---
kind: ServiceAccount
apiVersion: v1
metadata:
  name: linkerd-controller
  namespace: linkerd
---
kind: ClusterRole
apiVersion: rbac.authorization.k8s.io/v1beta1
metadata:
  name: linkerd-linkerd-controller
rules:
- apiGroups: ["extensions", "apps"]
  resources: ["daemonsets", "deployments", "replicasets", "statefulsets"]
  verbs: ["list", "get", "watch"]
- apiGroups: [""]
  resources: ["pods", "endpoints", "services", "replicationcontrollers", "namespaces"]
  verbs: ["list", "get", "watch"]
- apiGroups: ["linkerd.io"]
  resources: ["serviceprofiles"]
  verbs: ["list", "get", "watch"]
---
kind: ClusterRoleBinding
apiVersion: rbac.authorization.k8s.io/v1beta1
metadata:
  name: linkerd-linkerd-controller
roleRef:
  apiGroup: rbac.authorization.k8s.io
  kind: ClusterRole
  name: linkerd-linkerd-controller
subjects:
- kind: ServiceAccount
  name: linkerd-controller
  namespace: linkerd
---
kind: Service
apiVersion: v1
metadata:
  name: linkerd-controller-api
  namespace: linkerd
  labels:
    linkerd.io/control-plane-component: controller
  annotations:
    linkerd.io/created-by: linkerd/cli dev-undefined
spec:
  type: ClusterIP
  selector:
    linkerd.io/control-plane-component: controller
  ports:
  - name: http
    port: 8085
    targetPort: 8085
---
kind: Service
apiVersion: v1
metadata:
  name: linkerd-destination
  namespace: linkerd
  labels:
    linkerd.io/control-plane-component: controller
  annotations:
    linkerd.io/created-by: linkerd/cli dev-undefined
spec:
  type: ClusterIP
  selector:
    linkerd.io/control-plane-component: controller
  ports:
  - name: grpc
    port: 8086
    targetPort: 8086
---
apiVersion: extensions/v1beta1
kind: Deployment
metadata:
  annotations:
    linkerd.io/created-by: linkerd/cli dev-undefined
  creationTimestamp: null
  labels:
    linkerd.io/control-plane-component: controller
  name: linkerd-controller
  namespace: linkerd
spec:
  replicas: 1
  strategy: {}
  template:
    metadata:
      annotations:
        linkerd.io/created-by: linkerd/cli dev-undefined
<<<<<<< HEAD
        linkerd.io/identity-mode: default
=======
        linkerd.io/identity-mode: disabled
>>>>>>> 87febecb
        linkerd.io/proxy-version: dev-undefined
      creationTimestamp: null
      labels:
        linkerd.io/control-plane-component: controller
        linkerd.io/control-plane-ns: linkerd
        linkerd.io/proxy-deployment: linkerd-controller
    spec:
      containers:
      - args:
        - public-api
        - -prometheus-url=http://linkerd-prometheus.linkerd.svc.cluster.local:9090
        - -controller-namespace=linkerd
        - -log-level=info
        image: gcr.io/linkerd-io/controller:dev-undefined
        imagePullPolicy: IfNotPresent
        livenessProbe:
          httpGet:
            path: /ping
            port: 9995
          initialDelaySeconds: 10
        name: public-api
        ports:
        - containerPort: 8085
          name: http
        - containerPort: 9995
          name: admin-http
        readinessProbe:
          failureThreshold: 7
          httpGet:
            path: /ready
            port: 9995
        resources: {}
        securityContext:
          runAsUser: 2103
      - args:
        - destination
        - -addr=:8086
        - -controller-namespace=linkerd
        - -enable-h2-upgrade=true
        - -log-level=info
        image: gcr.io/linkerd-io/controller:dev-undefined
        imagePullPolicy: IfNotPresent
        livenessProbe:
          httpGet:
            path: /ping
            port: 9996
          initialDelaySeconds: 10
        name: destination
        ports:
        - containerPort: 8086
          name: grpc
        - containerPort: 9996
          name: admin-http
        readinessProbe:
          failureThreshold: 7
          httpGet:
            path: /ready
            port: 9996
        resources: {}
        securityContext:
          runAsUser: 2103
      - args:
        - tap
        - -controller-namespace=linkerd
        - -log-level=info
        image: gcr.io/linkerd-io/controller:dev-undefined
        imagePullPolicy: IfNotPresent
        livenessProbe:
          httpGet:
            path: /ping
            port: 9998
          initialDelaySeconds: 10
        name: tap
        ports:
        - containerPort: 8088
          name: grpc
        - containerPort: 9998
          name: admin-http
        readinessProbe:
          failureThreshold: 7
          httpGet:
            path: /ready
            port: 9998
        resources: {}
        securityContext:
          runAsUser: 2103
      - env:
        - name: LINKERD2_PROXY_LOG
          value: warn,linkerd2_proxy=info
        - name: LINKERD2_PROXY_CONTROL_URL
          value: tcp://localhost.:8086
        - name: LINKERD2_PROXY_CONTROL_LISTENER
          value: tcp://0.0.0.0:4190
        - name: LINKERD2_PROXY_METRICS_LISTENER
          value: tcp://0.0.0.0:4191
        - name: LINKERD2_PROXY_OUTBOUND_LISTENER
          value: tcp://127.0.0.1:4140
        - name: LINKERD2_PROXY_INBOUND_LISTENER
          value: tcp://0.0.0.0:4143
        - name: LINKERD2_PROXY_DESTINATION_PROFILE_SUFFIXES
          value: .
        - name: K8S_NS
          valueFrom:
            fieldRef:
              fieldPath: metadata.namespace
        - name: LINKERD2_PROXY_INBOUND_ACCEPT_KEEPALIVE
          value: 10000ms
        - name: LINKERD2_PROXY_OUTBOUND_CONNECT_KEEPALIVE
          value: 10000ms
        - name: LINKERD2_PROXY_ID
          value: linkerd-controller.deployment.$(K8S_NS).linkerd-managed.linkerd.svc.cluster.local
        image: gcr.io/linkerd-io/proxy:dev-undefined
        imagePullPolicy: IfNotPresent
        livenessProbe:
          httpGet:
            path: /metrics
            port: 4191
          initialDelaySeconds: 10
        name: linkerd-proxy
        ports:
        - containerPort: 4143
          name: linkerd-proxy
        - containerPort: 4191
          name: linkerd-metrics
        readinessProbe:
          httpGet:
            path: /metrics
            port: 4191
          initialDelaySeconds: 10
        resources: {}
        securityContext:
          runAsUser: 2102
        terminationMessagePolicy: FallbackToLogsOnError
      serviceAccountName: linkerd-controller
status: {}
---
kind: ConfigMap
apiVersion: v1
metadata:
  name: linkerd-config
  namespace: linkerd
  labels:
    linkerd.io/control-plane-component: controller
  annotations:
    linkerd.io/created-by: linkerd/cli dev-undefined
data:
  global: |
    {"linkerdNamespace":"linkerd","cniEnabled":true,"identityContext":{}}
  proxy: |
    {"proxyImage":{"imageName":"gcr.io/linkerd-io/proxy:dev-undefined","pullPolicy":"IfNotPresent"},"proxyInitImage":{"imageName":"gcr.io/linkerd-io/proxy-init:dev-undefined","pullPolicy":"IfNotPresent"},"destinationApiPort":{"port":8086},"controlPort":{"port":4190},"ignoreInboundPorts":[],"ignoreOutboundPorts":[],"inboundPort":{"port":4143},"metricsPort":{"port":4191},"outboundPort":{"port":4140},"resource":{"requestCpu":"","requestMemory":"","limitCpu":"","limitMemory":""},"proxyUid":"2102","logLevel":{"level":"warn,linkerd2_proxy=info"},"disableExternalProfiles":false}

---
###
### Service Profile CRD
###
---
apiVersion: apiextensions.k8s.io/v1beta1
kind: CustomResourceDefinition
metadata:
  name: serviceprofiles.linkerd.io
  annotations:
    linkerd.io/created-by: linkerd/cli dev-undefined
spec:
  group: linkerd.io
  version: v1alpha1
  scope: Namespaced
  names:
    plural: serviceprofiles
    singular: serviceprofile
    kind: ServiceProfile
    shortNames:
    - sp
  validation:
    openAPIV3Schema:
      properties:
        spec:
          required:
          - routes
          properties:
            retryBudget:
              required:
              - minRetriesPerSecond
              - retryRatio
              - ttl
              type: object
              properties:
                minRetriesPerSecond:
                  type: integer
                retryRatio:
                  type: number
                ttl:
                  type: string
            routes:
              type: array
              items:
                type: object
                required:
                - name
                - condition
                properties:
                  name:
                    type: string
                  timeout:
                    type: string
                  condition:
                    type: object
                    minProperties: 1
                    properties:
                      method:
                        type: string
                      pathRegex:
                        type: string
                      all:
                        type: array
                        items:
                          type: object
                      any:
                        type: array
                        items:
                          type: object
                      not:
                        type: object
                  responseClasses:
                    type: array
                    items:
                      type: object
                      required:
                      - condition
                      properties:
                        isFailure:
                          type: boolean
                        condition:
                          type: object
                          properties:
                            status:
                              type: object
                              minProperties: 1
                              properties:
                                min:
                                  type: integer
                                  minimum: 100
                                  maximum: 599
                                max:
                                  type: integer
                                  minimum: 100
                                  maximum: 599
                            all:
                              type: array
                              items:
                                type: object
                            any:
                              type: array
                              items:
                                type: object
                            not:
                              type: object
---
###
### Web
###
---
kind: ServiceAccount
apiVersion: v1
metadata:
  name: linkerd-web
  namespace: linkerd
---
kind: Service
apiVersion: v1
metadata:
  name: linkerd-web
  namespace: linkerd
  labels:
    linkerd.io/control-plane-component: web
  annotations:
    linkerd.io/created-by: linkerd/cli dev-undefined
spec:
  type: ClusterIP
  selector:
    linkerd.io/control-plane-component: web
  ports:
  - name: http
    port: 8084
    targetPort: 8084
  - name: admin-http
    port: 9994
    targetPort: 9994
---
apiVersion: extensions/v1beta1
kind: Deployment
metadata:
  annotations:
    linkerd.io/created-by: linkerd/cli dev-undefined
  creationTimestamp: null
  labels:
    linkerd.io/control-plane-component: web
  name: linkerd-web
  namespace: linkerd
spec:
  replicas: 1
  strategy: {}
  template:
    metadata:
      annotations:
        linkerd.io/created-by: linkerd/cli dev-undefined
<<<<<<< HEAD
        linkerd.io/identity-mode: default
=======
        linkerd.io/identity-mode: disabled
>>>>>>> 87febecb
        linkerd.io/proxy-version: dev-undefined
      creationTimestamp: null
      labels:
        linkerd.io/control-plane-component: web
        linkerd.io/control-plane-ns: linkerd
        linkerd.io/proxy-deployment: linkerd-web
    spec:
      containers:
      - args:
        - -api-addr=linkerd-controller-api.linkerd.svc.cluster.local:8085
        - -grafana-addr=linkerd-grafana.linkerd.svc.cluster.local:3000
        - -uuid=deaab91a-f4ab-448a-b7d1-c832a2fa0a60
        - -controller-namespace=linkerd
        - -log-level=info
        image: gcr.io/linkerd-io/web:dev-undefined
        imagePullPolicy: IfNotPresent
        livenessProbe:
          httpGet:
            path: /ping
            port: 9994
          initialDelaySeconds: 10
        name: web
        ports:
        - containerPort: 8084
          name: http
        - containerPort: 9994
          name: admin-http
        readinessProbe:
          failureThreshold: 7
          httpGet:
            path: /ready
            port: 9994
        resources: {}
        securityContext:
          runAsUser: 2103
      - env:
        - name: LINKERD2_PROXY_LOG
          value: warn,linkerd2_proxy=info
        - name: LINKERD2_PROXY_CONTROL_URL
          value: tcp://linkerd-destination.linkerd.svc.cluster.local:8086
        - name: LINKERD2_PROXY_CONTROL_LISTENER
          value: tcp://0.0.0.0:4190
        - name: LINKERD2_PROXY_METRICS_LISTENER
          value: tcp://0.0.0.0:4191
        - name: LINKERD2_PROXY_OUTBOUND_LISTENER
          value: tcp://127.0.0.1:4140
        - name: LINKERD2_PROXY_INBOUND_LISTENER
          value: tcp://0.0.0.0:4143
        - name: LINKERD2_PROXY_DESTINATION_PROFILE_SUFFIXES
          value: .
        - name: K8S_NS
          valueFrom:
            fieldRef:
              fieldPath: metadata.namespace
        - name: LINKERD2_PROXY_INBOUND_ACCEPT_KEEPALIVE
          value: 10000ms
        - name: LINKERD2_PROXY_OUTBOUND_CONNECT_KEEPALIVE
          value: 10000ms
        - name: LINKERD2_PROXY_ID
          value: linkerd-web.deployment.$(K8S_NS).linkerd-managed.linkerd.svc.cluster.local
        image: gcr.io/linkerd-io/proxy:dev-undefined
        imagePullPolicy: IfNotPresent
        livenessProbe:
          httpGet:
            path: /metrics
            port: 4191
          initialDelaySeconds: 10
        name: linkerd-proxy
        ports:
        - containerPort: 4143
          name: linkerd-proxy
        - containerPort: 4191
          name: linkerd-metrics
        readinessProbe:
          httpGet:
            path: /metrics
            port: 4191
          initialDelaySeconds: 10
        resources: {}
        securityContext:
          runAsUser: 2102
        terminationMessagePolicy: FallbackToLogsOnError
      serviceAccountName: linkerd-web
status: {}
---
###
### Prometheus
###
---
kind: ServiceAccount
apiVersion: v1
metadata:
  name: linkerd-prometheus
  namespace: linkerd
---
kind: ClusterRole
apiVersion: rbac.authorization.k8s.io/v1beta1
metadata:
  name: linkerd-linkerd-prometheus
rules:
- apiGroups: [""]
  resources: ["pods"]
  verbs: ["get", "list", "watch"]
---
kind: ClusterRoleBinding
apiVersion: rbac.authorization.k8s.io/v1beta1
metadata:
  name: linkerd-linkerd-prometheus
roleRef:
  apiGroup: rbac.authorization.k8s.io
  kind: ClusterRole
  name: linkerd-linkerd-prometheus
subjects:
- kind: ServiceAccount
  name: linkerd-prometheus
  namespace: linkerd
---
kind: Service
apiVersion: v1
metadata:
  name: linkerd-prometheus
  namespace: linkerd
  labels:
    linkerd.io/control-plane-component: prometheus
  annotations:
    linkerd.io/created-by: linkerd/cli dev-undefined
spec:
  type: ClusterIP
  selector:
    linkerd.io/control-plane-component: prometheus
  ports:
  - name: admin-http
    port: 9090
    targetPort: 9090
---
apiVersion: extensions/v1beta1
kind: Deployment
metadata:
  annotations:
    linkerd.io/created-by: linkerd/cli dev-undefined
  creationTimestamp: null
  labels:
    linkerd.io/control-plane-component: prometheus
  name: linkerd-prometheus
  namespace: linkerd
spec:
  replicas: 1
  strategy: {}
  template:
    metadata:
      annotations:
        linkerd.io/created-by: linkerd/cli dev-undefined
<<<<<<< HEAD
        linkerd.io/identity-mode: default
=======
        linkerd.io/identity-mode: disabled
>>>>>>> 87febecb
        linkerd.io/proxy-version: dev-undefined
      creationTimestamp: null
      labels:
        linkerd.io/control-plane-component: prometheus
        linkerd.io/control-plane-ns: linkerd
        linkerd.io/proxy-deployment: linkerd-prometheus
    spec:
      containers:
      - args:
        - --storage.tsdb.path=/data
        - --storage.tsdb.retention=6h
        - --config.file=/etc/prometheus/prometheus.yml
        image: prom/prometheus:v2.7.1
        imagePullPolicy: IfNotPresent
        livenessProbe:
          httpGet:
            path: /-/healthy
            port: 9090
          initialDelaySeconds: 30
          timeoutSeconds: 30
        name: prometheus
        ports:
        - containerPort: 9090
          name: admin-http
        readinessProbe:
          httpGet:
            path: /-/ready
            port: 9090
          initialDelaySeconds: 30
          timeoutSeconds: 30
        resources: {}
        securityContext:
          runAsUser: 65534
        volumeMounts:
        - mountPath: /data
          name: data
        - mountPath: /etc/prometheus
          name: prometheus-config
          readOnly: true
      - env:
        - name: LINKERD2_PROXY_LOG
          value: warn,linkerd2_proxy=info
        - name: LINKERD2_PROXY_CONTROL_URL
          value: tcp://linkerd-destination.linkerd.svc.cluster.local:8086
        - name: LINKERD2_PROXY_CONTROL_LISTENER
          value: tcp://0.0.0.0:4190
        - name: LINKERD2_PROXY_METRICS_LISTENER
          value: tcp://0.0.0.0:4191
        - name: LINKERD2_PROXY_OUTBOUND_LISTENER
          value: tcp://127.0.0.1:4140
        - name: LINKERD2_PROXY_INBOUND_LISTENER
          value: tcp://0.0.0.0:4143
        - name: LINKERD2_PROXY_DESTINATION_PROFILE_SUFFIXES
          value: .
        - name: K8S_NS
          valueFrom:
            fieldRef:
              fieldPath: metadata.namespace
        - name: LINKERD2_PROXY_INBOUND_ACCEPT_KEEPALIVE
          value: 10000ms
        - name: LINKERD2_PROXY_OUTBOUND_CONNECT_KEEPALIVE
          value: 10000ms
        - name: LINKERD2_PROXY_ID
          value: linkerd-prometheus.deployment.$(K8S_NS).linkerd-managed.linkerd.svc.cluster.local
        - name: LINKERD2_PROXY_OUTBOUND_ROUTER_CAPACITY
          value: "10000"
        image: gcr.io/linkerd-io/proxy:dev-undefined
        imagePullPolicy: IfNotPresent
        livenessProbe:
          httpGet:
            path: /metrics
            port: 4191
          initialDelaySeconds: 10
        name: linkerd-proxy
        ports:
        - containerPort: 4143
          name: linkerd-proxy
        - containerPort: 4191
          name: linkerd-metrics
        readinessProbe:
          httpGet:
            path: /metrics
            port: 4191
          initialDelaySeconds: 10
        resources: {}
        securityContext:
          runAsUser: 2102
        terminationMessagePolicy: FallbackToLogsOnError
      serviceAccountName: linkerd-prometheus
      volumes:
      - emptyDir: {}
        name: data
      - configMap:
          name: linkerd-prometheus-config
        name: prometheus-config
status: {}
---
kind: ConfigMap
apiVersion: v1
metadata:
  name: linkerd-prometheus-config
  namespace: linkerd
  labels:
    linkerd.io/control-plane-component: prometheus
  annotations:
    linkerd.io/created-by: linkerd/cli dev-undefined
data:
  prometheus.yml: |-
    global:
      scrape_interval: 10s
      scrape_timeout: 10s
      evaluation_interval: 10s

    rule_files:
    - /etc/prometheus/*_rules.yml

    scrape_configs:
    - job_name: 'prometheus'
      static_configs:
      - targets: ['localhost:9090']

    - job_name: 'grafana'
      kubernetes_sd_configs:
      - role: pod
        namespaces:
          names: ['linkerd']
      relabel_configs:
      - source_labels:
        - __meta_kubernetes_pod_container_name
        action: keep
        regex: ^grafana$

    - job_name: 'linkerd-controller'
      kubernetes_sd_configs:
      - role: pod
        namespaces:
          names: ['linkerd']
      relabel_configs:
      - source_labels:
        - __meta_kubernetes_pod_label_linkerd_io_control_plane_component
        - __meta_kubernetes_pod_container_port_name
        action: keep
        regex: (.*);admin-http$
      - source_labels: [__meta_kubernetes_pod_container_name]
        action: replace
        target_label: component

    - job_name: 'linkerd-proxy'
      kubernetes_sd_configs:
      - role: pod
      relabel_configs:
      - source_labels:
        - __meta_kubernetes_pod_container_name
        - __meta_kubernetes_pod_container_port_name
        - __meta_kubernetes_pod_label_linkerd_io_control_plane_ns
        action: keep
        regex: ^linkerd-proxy;linkerd-metrics;linkerd$
      - source_labels: [__meta_kubernetes_namespace]
        action: replace
        target_label: namespace
      - source_labels: [__meta_kubernetes_pod_name]
        action: replace
        target_label: pod
      # special case k8s' "job" label, to not interfere with prometheus' "job"
      # label
      # __meta_kubernetes_pod_label_linkerd_io_proxy_job=foo =>
      # k8s_job=foo
      - source_labels: [__meta_kubernetes_pod_label_linkerd_io_proxy_job]
        action: replace
        target_label: k8s_job
      # drop __meta_kubernetes_pod_label_linkerd_io_proxy_job
      - action: labeldrop
        regex: __meta_kubernetes_pod_label_linkerd_io_proxy_job
      # __meta_kubernetes_pod_label_linkerd_io_proxy_deployment=foo =>
      # deployment=foo
      - action: labelmap
        regex: __meta_kubernetes_pod_label_linkerd_io_proxy_(.+)
      # drop all labels that we just made copies of in the previous labelmap
      - action: labeldrop
        regex: __meta_kubernetes_pod_label_linkerd_io_proxy_(.+)
      # __meta_kubernetes_pod_label_linkerd_io_foo=bar =>
      # foo=bar
      - action: labelmap
        regex: __meta_kubernetes_pod_label_linkerd_io_(.+)
---
###
### Grafana
###
---
kind: ServiceAccount
apiVersion: v1
metadata:
  name: linkerd-grafana
  namespace: linkerd
---
kind: Service
apiVersion: v1
metadata:
  name: linkerd-grafana
  namespace: linkerd
  labels:
    linkerd.io/control-plane-component: grafana
  annotations:
    linkerd.io/created-by: linkerd/cli dev-undefined
spec:
  type: ClusterIP
  selector:
    linkerd.io/control-plane-component: grafana
  ports:
  - name: http
    port: 3000
    targetPort: 3000
---
apiVersion: extensions/v1beta1
kind: Deployment
metadata:
  annotations:
    linkerd.io/created-by: linkerd/cli dev-undefined
  creationTimestamp: null
  labels:
    linkerd.io/control-plane-component: grafana
  name: linkerd-grafana
  namespace: linkerd
spec:
  replicas: 1
  strategy: {}
  template:
    metadata:
      annotations:
        linkerd.io/created-by: linkerd/cli dev-undefined
<<<<<<< HEAD
        linkerd.io/identity-mode: default
=======
        linkerd.io/identity-mode: disabled
>>>>>>> 87febecb
        linkerd.io/proxy-version: dev-undefined
      creationTimestamp: null
      labels:
        linkerd.io/control-plane-component: grafana
        linkerd.io/control-plane-ns: linkerd
        linkerd.io/proxy-deployment: linkerd-grafana
    spec:
      containers:
      - env:
        - name: GF_PATHS_DATA
          value: /data
        image: gcr.io/linkerd-io/grafana:dev-undefined
        imagePullPolicy: IfNotPresent
        livenessProbe:
          httpGet:
            path: /api/health
            port: 3000
          initialDelaySeconds: 30
        name: grafana
        ports:
        - containerPort: 3000
          name: http
        readinessProbe:
          httpGet:
            path: /api/health
            port: 3000
        resources: {}
        securityContext:
          runAsUser: 472
        volumeMounts:
        - mountPath: /data
          name: data
        - mountPath: /etc/grafana
          name: grafana-config
          readOnly: true
      - env:
        - name: LINKERD2_PROXY_LOG
          value: warn,linkerd2_proxy=info
        - name: LINKERD2_PROXY_CONTROL_URL
          value: tcp://linkerd-destination.linkerd.svc.cluster.local:8086
        - name: LINKERD2_PROXY_CONTROL_LISTENER
          value: tcp://0.0.0.0:4190
        - name: LINKERD2_PROXY_METRICS_LISTENER
          value: tcp://0.0.0.0:4191
        - name: LINKERD2_PROXY_OUTBOUND_LISTENER
          value: tcp://127.0.0.1:4140
        - name: LINKERD2_PROXY_INBOUND_LISTENER
          value: tcp://0.0.0.0:4143
        - name: LINKERD2_PROXY_DESTINATION_PROFILE_SUFFIXES
          value: .
        - name: K8S_NS
          valueFrom:
            fieldRef:
              fieldPath: metadata.namespace
        - name: LINKERD2_PROXY_INBOUND_ACCEPT_KEEPALIVE
          value: 10000ms
        - name: LINKERD2_PROXY_OUTBOUND_CONNECT_KEEPALIVE
          value: 10000ms
        - name: LINKERD2_PROXY_ID
          value: linkerd-grafana.deployment.$(K8S_NS).linkerd-managed.linkerd.svc.cluster.local
        image: gcr.io/linkerd-io/proxy:dev-undefined
        imagePullPolicy: IfNotPresent
        livenessProbe:
          httpGet:
            path: /metrics
            port: 4191
          initialDelaySeconds: 10
        name: linkerd-proxy
        ports:
        - containerPort: 4143
          name: linkerd-proxy
        - containerPort: 4191
          name: linkerd-metrics
        readinessProbe:
          httpGet:
            path: /metrics
            port: 4191
          initialDelaySeconds: 10
        resources: {}
        securityContext:
          runAsUser: 2102
        terminationMessagePolicy: FallbackToLogsOnError
      serviceAccountName: linkerd-grafana
      volumes:
      - emptyDir: {}
        name: data
      - configMap:
          items:
          - key: grafana.ini
            path: grafana.ini
          - key: datasources.yaml
            path: provisioning/datasources/datasources.yaml
          - key: dashboards.yaml
            path: provisioning/dashboards/dashboards.yaml
          name: linkerd-grafana-config
        name: grafana-config
status: {}
---
kind: ConfigMap
apiVersion: v1
metadata:
  name: linkerd-grafana-config
  namespace: linkerd
  labels:
    linkerd.io/control-plane-component: grafana
  annotations:
    linkerd.io/created-by: linkerd/cli dev-undefined
data:
  grafana.ini: |-
    instance_name = linkerd-grafana

    [server]
    root_url = %(protocol)s://%(domain)s:/grafana/

    [auth]
    disable_login_form = true

    [auth.anonymous]
    enabled = true
    org_role = Editor

    [auth.basic]
    enabled = false

    [analytics]
    check_for_updates = false

  datasources.yaml: |-
    apiVersion: 1
    datasources:
    - name: prometheus
      type: prometheus
      access: proxy
      orgId: 1
      url: http://linkerd-prometheus.linkerd.svc.cluster.local:9090
      isDefault: true
      jsonData:
        timeInterval: "5s"
      version: 1
      editable: true

  dashboards.yaml: |-
    apiVersion: 1
    providers:
    - name: 'default'
      orgId: 1
      folder: ''
      type: file
      disableDeletion: true
      editable: true
      options:
        path: /var/lib/grafana/dashboards
        homeDashboardId: linkerd-top-line

---
###
### Proxy Injector
###
---
apiVersion: apps/v1
kind: Deployment
metadata:
  annotations:
    linkerd.io/created-by: linkerd/cli dev-undefined
  creationTimestamp: null
  labels:
    linkerd.io/control-plane-component: proxy-injector
  name: linkerd-proxy-injector
  namespace: linkerd
spec:
  replicas: 1
  selector:
    matchLabels:
      linkerd.io/control-plane-component: proxy-injector
  strategy: {}
  template:
    metadata:
      annotations:
        linkerd.io/created-by: linkerd/cli dev-undefined
<<<<<<< HEAD
        linkerd.io/identity-mode: default
=======
        linkerd.io/identity-mode: disabled
>>>>>>> 87febecb
        linkerd.io/proxy-version: dev-undefined
      creationTimestamp: null
      labels:
        linkerd.io/control-plane-component: proxy-injector
        linkerd.io/control-plane-ns: linkerd
        linkerd.io/proxy-deployment: linkerd-proxy-injector
    spec:
      containers:
      - args:
        - proxy-injector
        - -controller-namespace=linkerd
        - -log-level=info
        - -no-init-container=true
        image: gcr.io/linkerd-io/controller:dev-undefined
        imagePullPolicy: IfNotPresent
        livenessProbe:
          httpGet:
            path: /ping
            port: 9995
          initialDelaySeconds: 10
        name: proxy-injector
        ports:
        - containerPort: 8443
          name: proxy-injector
        readinessProbe:
          failureThreshold: 7
          httpGet:
            path: /ready
            port: 9995
        resources: {}
        securityContext:
          runAsUser: 2103
        volumeMounts:
        - mountPath: /var/linkerd-io/config
          name: proxy-spec
      - env:
        - name: LINKERD2_PROXY_LOG
          value: warn,linkerd2_proxy=info
        - name: LINKERD2_PROXY_CONTROL_URL
          value: tcp://linkerd-destination.linkerd.svc.cluster.local:8086
        - name: LINKERD2_PROXY_CONTROL_LISTENER
          value: tcp://0.0.0.0:4190
        - name: LINKERD2_PROXY_METRICS_LISTENER
          value: tcp://0.0.0.0:4191
        - name: LINKERD2_PROXY_OUTBOUND_LISTENER
          value: tcp://127.0.0.1:4140
        - name: LINKERD2_PROXY_INBOUND_LISTENER
          value: tcp://0.0.0.0:4143
        - name: LINKERD2_PROXY_DESTINATION_PROFILE_SUFFIXES
          value: .
        - name: K8S_NS
          valueFrom:
            fieldRef:
              fieldPath: metadata.namespace
        - name: LINKERD2_PROXY_INBOUND_ACCEPT_KEEPALIVE
          value: 10000ms
        - name: LINKERD2_PROXY_OUTBOUND_CONNECT_KEEPALIVE
          value: 10000ms
        - name: LINKERD2_PROXY_ID
          value: linkerd-proxy-injector.deployment.$(K8S_NS).linkerd-managed.linkerd.svc.cluster.local
        image: gcr.io/linkerd-io/proxy:dev-undefined
        imagePullPolicy: IfNotPresent
        livenessProbe:
          httpGet:
            path: /metrics
            port: 4191
          initialDelaySeconds: 10
        name: linkerd-proxy
        ports:
        - containerPort: 4143
          name: linkerd-proxy
        - containerPort: 4191
          name: linkerd-metrics
        readinessProbe:
          httpGet:
            path: /metrics
            port: 4191
          initialDelaySeconds: 10
        resources: {}
        securityContext:
          runAsUser: 2102
        terminationMessagePolicy: FallbackToLogsOnError
      serviceAccountName: linkerd-proxy-injector
      volumes:
      - configMap:
          name: linkerd-proxy-injector-sidecar-config
        name: proxy-spec
status: {}
---
kind: ServiceAccount
apiVersion: v1
metadata:
  name: linkerd-proxy-injector
  namespace: linkerd
---
kind: ClusterRole
apiVersion: rbac.authorization.k8s.io/v1
metadata:
  name: linkerd-linkerd-proxy-injector
rules:
- apiGroups: ["admissionregistration.k8s.io"]
  resources: ["mutatingwebhookconfigurations"]
  verbs: ["create", "update", "get", "watch"]
- apiGroups: [""]
  resources: ["namespaces"]
  verbs: ["get"]
---
kind: ClusterRoleBinding
apiVersion: rbac.authorization.k8s.io/v1
metadata:
  name: linkerd-linkerd-proxy-injector
subjects:
- kind: ServiceAccount
  name: linkerd-proxy-injector
  namespace: linkerd
  apiGroup: ""
roleRef:
  kind: ClusterRole
  name: linkerd-linkerd-proxy-injector
  apiGroup: rbac.authorization.k8s.io
---
kind: Service
apiVersion: v1
metadata:
  name: linkerd-proxy-injector
  namespace: linkerd
  labels:
    linkerd.io/control-plane-component: proxy-injector
  annotations:
    linkerd.io/created-by: linkerd/cli dev-undefined
spec:
  type: ClusterIP
  selector:
    linkerd.io/control-plane-component: proxy-injector
  ports:
  - name: proxy-injector
    port: 443
    targetPort: proxy-injector
---
kind: ConfigMap
apiVersion: v1
metadata:
  name: linkerd-proxy-injector-sidecar-config
  namespace: linkerd
  labels:
    linkerd.io/control-plane-component: proxy-injector
  annotations:
    linkerd.io/created-by: linkerd/cli dev-undefined
data:
  proxy-init.yaml: |
    args:
    - --incoming-proxy-port
    - 4143
    - --outgoing-proxy-port
    - 4140
    - --proxy-uid
    - 2102
    - --inbound-ports-to-ignore
    - 4190,4191
    image: gcr.io/linkerd-io/proxy-init:dev-undefined
    imagePullPolicy: IfNotPresent
    name: linkerd-init
    securityContext:
      capabilities:
        add:
        - NET_ADMIN
      privileged: false
      runAsNonRoot: false
      runAsUser: 0
    terminationMessagePolicy: FallbackToLogsOnError
  proxy.yaml: |
    env:
    - name: LINKERD2_PROXY_LOG
      value: warn,linkerd2_proxy=info
    - name: LINKERD2_PROXY_CONTROL_URL
      value: tcp://linkerd-destination.linkerd.svc.cluster.local:8086
    - name: LINKERD2_PROXY_CONTROL_LISTENER
      value: tcp://0.0.0.0:4190
    - name: LINKERD2_PROXY_METRICS_LISTENER
      value: tcp://0.0.0.0:4191
    - name: LINKERD2_PROXY_OUTBOUND_LISTENER
      value: tcp://127.0.0.1:4140
    - name: LINKERD2_PROXY_INBOUND_LISTENER
      value: tcp://0.0.0.0:4143
    - name: LINKERD2_PROXY_DESTINATION_PROFILE_SUFFIXES
      value: .
    - name: LINKERD2_PROXY_INBOUND_ACCEPT_KEEPALIVE
      value: 10000ms
    - name: LINKERD2_PROXY_OUTBOUND_CONNECT_KEEPALIVE
      value: 10000ms
    - name: LINKERD2_PROXY_ID
      value: "" # this value will be computed by the webhook
    - name: LINKERD2_PROXY_TLS_TRUST_ANCHORS
      value: /var/linkerd-io/trust-anchors/
    - name: LINKERD2_PROXY_TLS_CERT
      value: /var/linkerd-io/identity/
    - name: LINKERD2_PROXY_TLS_PRIVATE_KEY
      value: /var/linkerd-io/identity/
    - name: LINKERD2_PROXY_TLS_LOCAL_IDENTITY
      value: "" # this value will be computed by the webhook
    - name: LINKERD2_PROXY_CONTROLLER_NAMESPACE
      value: linkerd
    - name: LINKERD2_PROXY_TLS_CONTROLLER_IDENTITY
      value: "" # this value will be computed by the webhook
    image: gcr.io/linkerd-io/proxy:dev-undefined
    imagePullPolicy: IfNotPresent
    livenessProbe:
      httpGet:
        path: /metrics
        port: 4191
      initialDelaySeconds: 10
    name: linkerd-proxy
    ports:
    - containerPort: 4143
      name: linkerd-proxy
    - containerPort: 4191
      name: linkerd-metrics
    readinessProbe:
      httpGet:
        path: /metrics
        port: 4191
      initialDelaySeconds: 10
    securityContext:
      runAsUser: 2102
    terminationMessagePolicy: FallbackToLogsOnError
---<|MERGE_RESOLUTION|>--- conflicted
+++ resolved
@@ -326,11 +326,7 @@
     metadata:
       annotations:
         linkerd.io/created-by: linkerd/cli dev-undefined
-<<<<<<< HEAD
         linkerd.io/identity-mode: default
-=======
-        linkerd.io/identity-mode: disabled
->>>>>>> 87febecb
         linkerd.io/proxy-version: dev-undefined
       creationTimestamp: null
       labels:
@@ -636,11 +632,7 @@
     metadata:
       annotations:
         linkerd.io/created-by: linkerd/cli dev-undefined
-<<<<<<< HEAD
         linkerd.io/identity-mode: default
-=======
-        linkerd.io/identity-mode: disabled
->>>>>>> 87febecb
         linkerd.io/proxy-version: dev-undefined
       creationTimestamp: null
       labels:
@@ -793,11 +785,7 @@
     metadata:
       annotations:
         linkerd.io/created-by: linkerd/cli dev-undefined
-<<<<<<< HEAD
         linkerd.io/identity-mode: default
-=======
-        linkerd.io/identity-mode: disabled
->>>>>>> 87febecb
         linkerd.io/proxy-version: dev-undefined
       creationTimestamp: null
       labels:
@@ -1028,11 +1016,7 @@
     metadata:
       annotations:
         linkerd.io/created-by: linkerd/cli dev-undefined
-<<<<<<< HEAD
         linkerd.io/identity-mode: default
-=======
-        linkerd.io/identity-mode: disabled
->>>>>>> 87febecb
         linkerd.io/proxy-version: dev-undefined
       creationTimestamp: null
       labels:
@@ -1212,11 +1196,7 @@
     metadata:
       annotations:
         linkerd.io/created-by: linkerd/cli dev-undefined
-<<<<<<< HEAD
         linkerd.io/identity-mode: default
-=======
-        linkerd.io/identity-mode: disabled
->>>>>>> 87febecb
         linkerd.io/proxy-version: dev-undefined
       creationTimestamp: null
       labels:
